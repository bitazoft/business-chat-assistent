import requests

# Chat session configuration
session_id = "session_12345"
<<<<<<< HEAD
seller_id = "2"
user_id = "user2"
=======
seller_id = "1"
user_id = "user5"
>>>>>>> bd387331

# Initialize chat history
chat_history = []

# Chat endpoint
url = "http://127.0.0.1:8000/chat"

print("🧠 Chatbot session started. Type 'exit' to quit.\n")

# Main chat loop
while True:
    user_input = input("You: ")
    
    if user_input.lower() == "exit":
        print("👋 Chat ended.")
        break

    # Append user message to history
    chat_history.append({"role": "user", "content": user_input})

    # Prepare payload
    payload = {
        "message": user_input,
        "session_id": session_id,
        "seller_id": seller_id,
        "user_id": user_id,
        "chat_history": chat_history
    }

    # Send request
    try:
        response = requests.post(url, json=payload, timeout=60)
        response.raise_for_status()
        assistant_reply = response.json().get("response", "[No response returned]")
    except requests.exceptions.ConnectionError as e:
        assistant_reply = f"[Connection Error: Unable to connect to server. Is the server running?] {str(e)}"
    except requests.exceptions.Timeout as e:
        assistant_reply = f"[Timeout Error: Server took too long to respond] {str(e)}"
    except requests.exceptions.HTTPError as e:
        assistant_reply = f"[HTTP Error: {e}]"
        try:
            if 'response' in locals():
                assistant_reply += f" Response: {response.text}"
        except:
            pass
    except Exception as e:
        assistant_reply = f"[Unexpected Error: {str(e)}]"

    # Print and store assistant reply
    print(f"Assistant: {assistant_reply}\n")
    chat_history.append({"role": "assistant", "content": assistant_reply})<|MERGE_RESOLUTION|>--- conflicted
+++ resolved
@@ -2,13 +2,8 @@
 
 # Chat session configuration
 session_id = "session_12345"
-<<<<<<< HEAD
-seller_id = "2"
-user_id = "user2"
-=======
 seller_id = "1"
 user_id = "user5"
->>>>>>> bd387331
 
 # Initialize chat history
 chat_history = []
