--- conflicted
+++ resolved
@@ -1,10 +1,6 @@
 from fastapi import APIRouter, HTTPException
 from pydantic import BaseModel
 from typing import List, Dict
-<<<<<<< HEAD
-from agent.agent import create_agent_executor, log_query, check_user_exists, create_tmp_user_id
-from agent.multi_agent import create_multi_agent_system
-=======
 from agent.agent import create_optimized_chatbot
 from agent.agent import log_query, check_user_exists, create_tmp_user_id
 from utils.logger import get_logger
@@ -12,7 +8,6 @@
 
 # Get logger for this module
 logger = get_logger(__name__)
->>>>>>> bd387331
 
 router = APIRouter()
 
@@ -69,20 +64,6 @@
         ]
         logger.debug(f"[Chat API] Formatted history: {formatted_history}")
 
-<<<<<<< HEAD
-        # Create agent executor with seller_id and user_id bound to tools
-        # agent_executor = create_agent_executor(request.seller_id,user_id)
-        system = create_multi_agent_system(seller_id="seller_123", user_id="user_123")
-        agent_executor = system["executor"]
-        # chat_history = system["chat_history"]
-        # response = agent_executor({"input": "Book a meeting for tomorrow at 10 AM with Alice"}, chat_history)
-        print(f"Agent executor created for seller_id: {request.seller_id}, user_id: {user_id}")
-        # Pass seller_id to agent for seller-specific queries
-        response = agent_executor.invoke({
-            "input": request.message,
-            "chat_history": formatted_history
-        })
-=======
         # Create optimized chatbot instance
         logger.info("[Chat API] Creating optimized chatbot")
         start_time = time.time()
@@ -99,7 +80,6 @@
         processing_time = time.time() - start_time
         logger.info(f"[Chat API] Message processed in {processing_time:.2f}s")
         logger.debug(f"[Chat API] Response: {response}")
->>>>>>> bd387331
 
         return {"response": response, "processing_time": f"{processing_time:.2f}s"}
         
