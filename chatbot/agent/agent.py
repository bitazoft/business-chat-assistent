from langchain_openai import ChatOpenAI
from langchain_deepseek.chat_models import ChatDeepSeek
from langchain_openai import OpenAIEmbeddings
from langchain.prompts import ChatPromptTemplate, MessagesPlaceholder
from langchain.tools import Tool, StructuredTool
from langchain.agents import AgentExecutor, create_openai_tools_agent
from langchain_core.runnables import RunnablePassthrough
from langchain_core.output_parsers import StrOutputParser
from langchain_community.vectorstores import FAISS
from db.database import SessionLocal
<<<<<<< HEAD
# from models.schemas import Product, Order, ChatLog, OrderItem, User
=======
import pandas as pd
from utils.logger import get_logger,GlobalLogger
import json
from pydantic import BaseModel, Field
from typing import List, Dict, Any
import asyncio
import time
from functools import lru_cache
import threading

# Get logger for this module
logger = get_logger(__name__)

# Import existing tools
>>>>>>> de9f1fcb
from repositories.tools import (
    get_product_info,
    track_order,
    place_order,
    log_query,
    get_user_info,
    update_user_info,
    check_user_exists,
    save_user,
<<<<<<< HEAD
    create_tmp_user_id
)
from vector_store.vector_store import vector_store
=======
    create_tmp_user_id,
    get_all_products
)
from vector_store.vector_store import fast_vector_store as vector_store
from agent.customer_service_rag import customer_service_rag
>>>>>>> de9f1fcb
import os

# Load environment variables
DEEPSEEK_API_KEY = os.getenv("DEEPSEEK_API_KEY")
DEEPSEEK_API_BASE = os.getenv("DEEPSEEK_API_BASE", "https://api.deepseek.com/v1")

<<<<<<< HEAD
# Make functions available for import
__all__ = ['create_agent_executor', 'log_query', 'get_product_info', 'track_order', 'place_order', 'get_user_info', 'update_user_info', 'check_user_exists', 'save_user', 'create_tmp_user_id']

# LangChain Agent Setup
llm = ChatDeepSeek(
    model="deepseek-chat",  # Replace with actual DeepSeek model name
    api_key=DEEPSEEK_API_KEY,
    base_url=DEEPSEEK_API_BASE
)
=======
# Configure LLM with optimized settings for speed
llm = ChatDeepSeek(
    model="deepseek-chat",
    api_key=DEEPSEEK_API_KEY,
    base_url=DEEPSEEK_API_BASE,
    temperature=0.1,  # Lower temperature for faster, more deterministic responses
    max_tokens=512,   # Limit response length for speed
    timeout=60,     
    max_retries=3     # Reduce retries for faster failure handling
)

# Caching for frequently accessed data
@lru_cache(maxsize=100)
def get_cached_rag_examples(user_input: str, seller_id: str, k: int = 2,threshold: float = 3):
    """Cached RAG examples with reduced k for speed"""
    try:
        # Simplified RAG - only get essential examples
        results = vector_store.similarity_search(user_input, k=k, threshold=threshold)
        examples = []
        
        for result in results:
            if hasattr(result, 'metadata'):
                result_seller = result.metadata.get('seller_id') or result.metadata.get('category')
                result_intent = result.metadata.get('intent')  # Extract intent from metadata
                examples.append(f"{result.page_content[:200]}... (Intent: {result_intent})")  # Include intent in the examples
                    
        return "\n".join(examples[:k]) if examples else ""
    except Exception as e:
        logger.warning(f"[RAG Cache] Error: {str(e)}")
        return ""

@lru_cache(maxsize=50)
def get_cached_intents(seller_id: str):
    """Cached intent retrieval"""
    try:
        # Use hardcoded intents for speed instead of RAG lookup
        return "product_info, order_tracking, place_order, user_management, general_inquiry"
    except Exception as e:
        logger.warning(f"[Intent Cache] Error: {str(e)}")
        return "product_info, order_tracking, place_order, user_management, general_inquiry"

# Fast intent detection using keywords instead of LLM
def fast_intent_detection(user_input: str) -> str:
    """Fast rule-based intent detection"""
    user_input_lower = user_input.lower()
    
    # Order tracking keywords
    if any(keyword in user_input_lower for keyword in ['track', 'order', 'status', 'delivery', 'shipped']):
        return "order_tracking"
    
    # Place order keywords
    if any(keyword in user_input_lower for keyword in ['buy', 'purchase', 'order', 'cart', 'checkout']):
        return "place_order"
    
    # Product info keywords
    if any(keyword in user_input_lower for keyword in ['product', 'price', 'cost', 'available', 'stock', 'details']):
        return "product_info"
    
    # User management keywords
    if any(keyword in user_input_lower for keyword in ['profile', 'account', 'update', 'change', 'personal']):
        return "user_management"
    
    # Default to general inquiry
    return "general_inquiry"

class OptimizedChatbot:
    """Optimized single-agent chatbot for faster responses"""
    
    def __init__(self, seller_id: str, user_id: str):
        self.seller_id = seller_id
        self.user_id = user_id
        self.chat_history = []
        self.tools = self._create_tools()
        self.agent = self._create_agent()
        
    def _create_tools(self):
        """Create optimized tools with embedded context"""
        
        # Define input schemas
        class GetProductInfoInput(BaseModel):
            product_name: str = Field(description="Name of the product")

        class TrackOrderInput(BaseModel):
            order_id: str = Field(description="Order ID to track")

        class PlaceOrderInput(BaseModel):
            items: List[dict] = Field(description="List of items with product_id and quantity")

        class SaveUserInput(BaseModel):
            name: str = Field(description="User's full name")
            email: str = Field(description="User's email address")
            address: str = Field(description="User's address")
            number: str = Field(description="User's phone number")

        class UpdateUserInfoInput(BaseModel):
            name: str = Field(description="User's name", default="")
            email: str = Field(description="User's email", default="")
            address: str = Field(description="User's address", default="")
            number: str = Field(description="User's phone", default="")

        class EmptyInput(BaseModel):
            pass
>>>>>>> de9f1fcb

        # Wrapper functions with context
        def get_product_info_wrapper(product_name: str) -> dict:
            return get_product_info(seller_id=self.seller_id, product_name=product_name)

        def track_order_wrapper(order_id: str) -> dict:
            return track_order(order_id=order_id)

        def place_order_wrapper(items: List[dict]) -> dict:
            return place_order(seller_id=self.seller_id, user_id=self.user_id, items=items)

        def save_user_wrapper(name: str, email: str, address: str, number: str) -> dict:
            return save_user(user_id=self.user_id, name=name, email=email, address=address, number=number)

        def get_user_info_wrapper() -> dict:
            return get_user_info(user_id=self.user_id)

        def check_user_exists_wrapper() -> bool:
            return check_user_exists(user_id=self.user_id)

        def get_all_products_wrapper() -> List[str]:
            return get_all_products(seller_id=self.seller_id)

        def update_user_info_wrapper(name: str = "", email: str = "", address: str = "", number: str = "") -> dict:
            name = None if not name else name
            email = None if not email else email
            address = None if not address else address
            number = None if not number else number
            return update_user_info(user_id=self.user_id, name=name, email=email, address=address, number=number)

        # Create tools
        return [
            StructuredTool(
                name="get_product_info",
                func=get_product_info_wrapper,
                description="Get product details by name",
                args_schema=GetProductInfoInput
            ),
            StructuredTool(
                name="track_order",
                func=track_order_wrapper,
                description="Track order status by order ID",
                args_schema=TrackOrderInput
            ),
            StructuredTool(
                name="place_order",
                func=place_order_wrapper,
                description="Place an order with list of items",
                args_schema=PlaceOrderInput
            ),
            StructuredTool(
                name="save_user",
                func=save_user_wrapper,
                description="Create new user with details",
                args_schema=SaveUserInput
            ),
            StructuredTool(
                name="get_user_info",
                func=get_user_info_wrapper,
                description="Get current user information",
                args_schema=EmptyInput
            ),
            StructuredTool(
                name="check_user_exists",
                func=check_user_exists_wrapper,
                description="Check if user exists",
                args_schema=EmptyInput
            ),
            StructuredTool(
                name="update_user_info",
                func=update_user_info_wrapper,
                description="Update user information",
                args_schema=UpdateUserInfoInput
            ),
            StructuredTool(
                name="get_all_products",
                func=get_all_products_wrapper,
                description="Get all products for seller",
                args_schema=EmptyInput
            )
        ]
    
    def _create_agent(self):
        """Create optimized single agent"""
        llm_with_tools = llm.bind_tools(self.tools)
        
        # Simplified prompt for faster processing
        prompt = ChatPromptTemplate.from_messages([
            ("system", f"""You are a fast business assistant for seller {self.seller_id}.

                    Available tools: {[tool.name for tool in self.tools]}

                    Instructions:
                    1. For product info: use get_product_info
                    2. For order tracking: use track_order  
                    3. For placing orders: check_user_exists first, then place_order
                    4. For user management: use appropriate user tools
                    5. Be concise and direct

                    CRITICAL USER DATA WORKFLOW FOR ORDERS:
                    When user wants to place an order, follow this EXACT sequence:
                    1. FIRST: Always use check_user_exists to verify if user exists
                    2. IF user does NOT exist:
                    - NEVER create fake or assumed user data
                    - NEVER use save_user without explicit user-provided information
                    - Ask the user: "To place your order, I need your details. Please provide your full name, email address, physical address, and phone number."
                    - WAIT for user response with their actual details
                    - ONLY then use save_user with the information they provided
                    3. IF user exists: Use get_user_info to show their details and confirm they're correct
                    4. ONLY after user confirmation, proceed with place_order
                    
                    IMPORTANT RULES:
                    - NEVER generate, assume, or create fake user information
                    - NEVER use save_user without explicit user input containing name, email, address, phone
                    - For product info and order tracking: No user details needed
                    - For placing orders: User details are MANDATORY and must be explicitly provided by the user
                    - Extract parameters accurately from user input and chat history
                    - Execute tools directly; do not describe actions without executing

                    Context: {{examples}}"""),
            MessagesPlaceholder(variable_name="chat_history"),
            ("human", "{input}"),
            MessagesPlaceholder(variable_name="agent_scratchpad")
        ])
        
        agent = create_openai_tools_agent(llm_with_tools, self.tools, prompt)
        return AgentExecutor(
            agent=agent, 
            tools=self.tools, 
            verbose=False,  # Disable verbose for speed
            max_iterations=3,  # Limit iterations
            handle_parsing_errors=True
        )
    
    def process_message(self, message: str, external_chat_history: List[Dict] = None) -> str:
        """Process message with optimizations"""
        start_time = time.time()
        
        try:
            # Use external chat history if provided
            if external_chat_history:
                self.chat_history = external_chat_history
            
            # Add user message
            self.chat_history.append({"role": "user", "content": message})
            
            # Fast intent detection (skip LLM call)
            intent = fast_intent_detection(message)
            logger.info(f"[Optimized] Detected intent: {intent} for message: '{message}' in {time.time() - start_time:.2f}s")
            
            # Get minimal RAG examples
            examples = get_cached_rag_examples(message, self.seller_id, k=1)
            logger.info(f"[Optimized] Retrieved RAG examples: {examples}... for intent: {intent}")
            # Format chat history for agent
            formatted_history = []
            for msg in self.chat_history[-6:]:  # Only last 3 exchanges for speed
                if msg["role"] == "user":
                    formatted_history.append(("human", msg["content"]))
                elif msg["role"] == "assistant":
                    formatted_history.append(("assistant", msg["content"]))
            
            # Execute agent (single LLM call)
            result = self.agent.invoke({
                "input": message,
                "examples": examples,
                "intent": intent,
                "chat_history": formatted_history
            })
            
            response = result.get("output", "I couldn't process your request.")
            
            # Add assistant response
            self.chat_history.append({"role": "assistant", "content": response})
            
            # Limit chat history
            if len(self.chat_history) > 10:
                self.chat_history = self.chat_history[-10:]
            
            # Log query asynchronously (don't wait)
            threading.Thread(target=self._log_query_async, args=(message, intent, response)).start()
            
            total_time = time.time() - start_time
            logger.info(f"[Optimized] Total processing time: {total_time:.2f}s")
            
            return response
            
        except Exception as e:
            logger.error(f"[Optimized] Error: {str(e)}")
            return "I'm experiencing technical difficulties. Please try again."
    
    def _log_query_async(self, query: str, intent: str, response: str):
        """Log query asynchronously to avoid blocking"""
        try:
            log_query(
                query=query,
                intent=intent,
                entities="fast_detected",
                response=response,
                seller_id=self.seller_id,
                user_id=self.user_id
            )
        except Exception as e:
            logger.error(f"[Optimized] Async logging error: {str(e)}")

def create_optimized_chatbot(seller_id: str, user_id: str) -> OptimizedChatbot:
    """Factory function to create optimized chatbot"""
    return OptimizedChatbot(seller_id, user_id)

# Backward compatibility wrapper
def create_multi_agent_system(seller_id: str, user_id: str):
    """Optimized replacement for the original multi-agent system"""
    chatbot = create_optimized_chatbot(seller_id, user_id)
    
    def process_input(input_data, external_chat_history: list = None):
        message = input_data.get("input", "")
        return chatbot.process_message(message, external_chat_history)
    
    return {"executor": process_input, "chat_history": chatbot.chat_history}<|MERGE_RESOLUTION|>--- conflicted
+++ resolved
@@ -8,9 +8,6 @@
 from langchain_core.output_parsers import StrOutputParser
 from langchain_community.vectorstores import FAISS
 from db.database import SessionLocal
-<<<<<<< HEAD
-# from models.schemas import Product, Order, ChatLog, OrderItem, User
-=======
 import pandas as pd
 from utils.logger import get_logger,GlobalLogger
 import json
@@ -25,7 +22,6 @@
 logger = get_logger(__name__)
 
 # Import existing tools
->>>>>>> de9f1fcb
 from repositories.tools import (
     get_product_info,
     track_order,
@@ -35,34 +31,17 @@
     update_user_info,
     check_user_exists,
     save_user,
-<<<<<<< HEAD
-    create_tmp_user_id
-)
-from vector_store.vector_store import vector_store
-=======
     create_tmp_user_id,
     get_all_products
 )
 from vector_store.vector_store import fast_vector_store as vector_store
 from agent.customer_service_rag import customer_service_rag
->>>>>>> de9f1fcb
 import os
 
 # Load environment variables
 DEEPSEEK_API_KEY = os.getenv("DEEPSEEK_API_KEY")
 DEEPSEEK_API_BASE = os.getenv("DEEPSEEK_API_BASE", "https://api.deepseek.com/v1")
 
-<<<<<<< HEAD
-# Make functions available for import
-__all__ = ['create_agent_executor', 'log_query', 'get_product_info', 'track_order', 'place_order', 'get_user_info', 'update_user_info', 'check_user_exists', 'save_user', 'create_tmp_user_id']
-
-# LangChain Agent Setup
-llm = ChatDeepSeek(
-    model="deepseek-chat",  # Replace with actual DeepSeek model name
-    api_key=DEEPSEEK_API_KEY,
-    base_url=DEEPSEEK_API_BASE
-)
-=======
 # Configure LLM with optimized settings for speed
 llm = ChatDeepSeek(
     model="deepseek-chat",
@@ -165,7 +144,6 @@
 
         class EmptyInput(BaseModel):
             pass
->>>>>>> de9f1fcb
 
         # Wrapper functions with context
         def get_product_info_wrapper(product_name: str) -> dict:
