from langchain_openai import ChatOpenAI
from langchain_deepseek.chat_models import ChatDeepSeek
from langchain_openai import OpenAIEmbeddings
from langchain.prompts import ChatPromptTemplate, MessagesPlaceholder
from langchain.tools import Tool, StructuredTool
from langchain.agents import AgentExecutor, create_openai_tools_agent
from langchain_core.runnables import RunnablePassthrough
from langchain_core.output_parsers import StrOutputParser
from langchain_community.vectorstores import FAISS
from db.database import SessionLocal
import pandas as pd
from utils.logger import get_logger,GlobalLogger
import json
from pydantic import BaseModel, Field
from typing import List, Dict, Any
import asyncio
import time
from functools import lru_cache
import threading

# Get logger for this module
logger = get_logger(__name__)

# Import existing tools
from repositories.tools import (
    get_product_info,
    track_order,
    place_order,
    log_query,
    get_user_info,
    update_user_info,
    check_user_exists,
    save_user,
    create_tmp_user_id,
    get_all_products
)
from vector_store.vector_store import fast_vector_store as vector_store
from agent.customer_service_rag import customer_service_rag
import os

# Load environment variables
DEEPSEEK_API_KEY = os.getenv("DEEPSEEK_API_KEY")
DEEPSEEK_API_BASE = os.getenv("DEEPSEEK_API_BASE", "https://api.deepseek.com/v1")

# Configure LLM with optimized settings for speed
llm = ChatDeepSeek(
    model="deepseek-chat",
    api_key=DEEPSEEK_API_KEY,
    base_url=DEEPSEEK_API_BASE,
    temperature=0.1,  # Lower temperature for faster, more deterministic responses
    max_tokens=512,   # Limit response length for speed
    timeout=60,     
    max_retries=3     # Reduce retries for faster failure handling
)

# Caching for frequently accessed data
@lru_cache(maxsize=100)
def get_cached_rag_examples(user_input: str, seller_id: str, k: int = 2,threshold: float = 3):
    """Cached RAG examples with reduced k for speed"""
    try:
        # Simplified RAG - only get essential examples
        results = vector_store.similarity_search(user_input, k=k, threshold=threshold)
        examples = []
        
        for result in results:
            if hasattr(result, 'metadata'):
                result_seller = result.metadata.get('seller_id') or result.metadata.get('category')
                result_intent = result.metadata.get('intent')  # Extract intent from metadata
                examples.append(f"{result.page_content[:200]}... (Intent: {result_intent})")  # Include intent in the examples
                    
        return "\n".join(examples[:k]) if examples else ""
    except Exception as e:
        logger.warning(f"[RAG Cache] Error: {str(e)}")
        return ""

@lru_cache(maxsize=50)
def get_cached_intents(seller_id: str):
    """Cached intent retrieval"""
    try:
        # Use hardcoded intents for speed instead of RAG lookup
        return "product_info, order_tracking, place_order, user_management, general_inquiry"
    except Exception as e:
        logger.warning(f"[Intent Cache] Error: {str(e)}")
        return "product_info, order_tracking, place_order, user_management, general_inquiry"

# Fast intent detection using keywords instead of LLM
def fast_intent_detection(user_input: str) -> str:
    """Fast rule-based intent detection"""
    user_input_lower = user_input.lower()
    
    # Order tracking keywords
    if any(keyword in user_input_lower for keyword in ['track', 'order', 'status', 'delivery', 'shipped']):
        return "order_tracking"
    
    # Place order keywords
    if any(keyword in user_input_lower for keyword in ['buy', 'purchase', 'order', 'cart', 'checkout']):
        return "place_order"
    
    # Product info keywords
    if any(keyword in user_input_lower for keyword in ['product', 'price', 'cost', 'available', 'stock', 'details']):
        return "product_info"
    
    # User management keywords
    if any(keyword in user_input_lower for keyword in ['profile', 'account', 'update', 'change', 'personal']):
        return "user_management"
    
    # Default to general inquiry
    return "general_inquiry"

class OptimizedChatbot:
    """Optimized single-agent chatbot for faster responses"""
    
    def __init__(self, seller_id: str, user_id: str):
        self.seller_id = seller_id
        self.user_id = user_id
        self.chat_history = []
        self.tools = self._create_tools()
        self.agent = self._create_agent()
        
    def _create_tools(self):
        """Create optimized tools with embedded context"""
        
        # Define input schemas
        class GetProductInfoInput(BaseModel):
            product_name: str = Field(description="Name of the product")

        class TrackOrderInput(BaseModel):
            order_id: str = Field(description="Order ID to track")

        class PlaceOrderInput(BaseModel):
            items: List[dict] = Field(description="List of items with product_id and quantity")

        class SaveUserInput(BaseModel):
            name: str = Field(description="User's full name")
            email: str = Field(description="User's email address")
            address: str = Field(description="User's address")
            number: str = Field(description="User's phone number")

        class UpdateUserInfoInput(BaseModel):
            name: str = Field(description="User's name", default="")
            email: str = Field(description="User's email", default="")
            address: str = Field(description="User's address", default="")
            number: str = Field(description="User's phone", default="")

        class EmptyInput(BaseModel):
            pass

<<<<<<< HEAD
def create_agent_executor(seller_id: str, user_id: str):
    """Create an agent executor with seller_id and user_id bound to tools"""
    
    # Create tools with bound seller_id and user_id
    tools = [
        Tool(
            name="get_product_info", 
            func=partial(get_product_info, seller_id=seller_id), 
            description="Get product details by name. Required parameters: product_name (string)"
        ),
        Tool(
            name="track_order", 
            func=track_order, 
            description="Track order status by order ID. Required parameters: order_id (string)"
        ),
        Tool(
            name="place_order", 
            func=partial(place_order, seller_id=seller_id, user_id=user_id), 
            description="Place an order for multiple products. Required parameters: items (list of dictionaries with product_id and quantity keys). product_id can be either numeric ID or product name string."
        ),
        Tool(
            name="log_query", 
            func=partial(log_query, seller_id=seller_id, user_id=user_id), 
            description="Log user queries with intent, entities, and response. Required parameters: query (string), intent (string), entities (string), response (string)"
        ),
        Tool(
            name="save_user",
            func=partial(save_user, user_id=user_id),
            description="Create a new user with provided details. Required parameters: name (string), email (string), address (string), number (string)"
        ),
        Tool(
            name="get_user_info",
            func=partial(get_user_info, user_id=user_id),
            description="Retrieve user information from database. No additional parameters required - user_id is automatically provided."
        ),
        # Tool(
        #     name="check_user_exists",
        #     func=partial(check_user_exists, user_id=user_id),
        #     description="Check if user exists in database."
        # ),
        Tool(
            name="update_user_info",
            func=partial(update_user_info, user_id=user_id),
            description="Update user information in database. Parameters: name (string, optional), email (string, optional), address (string, optional), number (string, optional). Only provided parameters will be updated."
        )
        # Tool(name="query_context", func=partial(query_context, seller_id=seller_id), description="Search product/FAQ documents using RAG. Required parameters: query (string)")
    ]
=======
        # Wrapper functions with context
        def get_product_info_wrapper(product_name: str) -> dict:
            return get_product_info(seller_id=self.seller_id, product_name=product_name)

        def track_order_wrapper(order_id: str) -> dict:
            return track_order(order_id=order_id)

        def place_order_wrapper(items: List[dict]) -> dict:
            return place_order(seller_id=self.seller_id, user_id=self.user_id, items=items)

        def save_user_wrapper(name: str, email: str, address: str, number: str) -> dict:
            return save_user(user_id=self.user_id, name=name, email=email, address=address, number=number)
>>>>>>> bd387331

        def get_user_info_wrapper() -> dict:
            return get_user_info(user_id=self.user_id)

        def check_user_exists_wrapper() -> bool:
            return check_user_exists(user_id=self.user_id)

        def get_all_products_wrapper() -> List[str]:
            return get_all_products(seller_id=self.seller_id)

        def update_user_info_wrapper(name: str = "", email: str = "", address: str = "", number: str = "") -> dict:
            name = None if not name else name
            email = None if not email else email
            address = None if not address else address
            number = None if not number else number
            return update_user_info(user_id=self.user_id, name=name, email=email, address=address, number=number)

        # Create tools
        return [
            StructuredTool(
                name="get_product_info",
                func=get_product_info_wrapper,
                description="Get product details by name",
                args_schema=GetProductInfoInput
            ),
            StructuredTool(
                name="track_order",
                func=track_order_wrapper,
                description="Track order status by order ID",
                args_schema=TrackOrderInput
            ),
            StructuredTool(
                name="place_order",
                func=place_order_wrapper,
                description="Place an order with list of items",
                args_schema=PlaceOrderInput
            ),
            StructuredTool(
                name="save_user",
                func=save_user_wrapper,
                description="Create new user with details",
                args_schema=SaveUserInput
            ),
            StructuredTool(
                name="get_user_info",
                func=get_user_info_wrapper,
                description="Get current user information",
                args_schema=EmptyInput
            ),
            StructuredTool(
                name="check_user_exists",
                func=check_user_exists_wrapper,
                description="Check if user exists",
                args_schema=EmptyInput
            ),
            StructuredTool(
                name="update_user_info",
                func=update_user_info_wrapper,
                description="Update user information",
                args_schema=UpdateUserInfoInput
            ),
            StructuredTool(
                name="get_all_products",
                func=get_all_products_wrapper,
                description="Get all products for seller",
                args_schema=EmptyInput
            )
        ]
    
    def _create_agent(self):
        """Create optimized single agent"""
        llm_with_tools = llm.bind_tools(self.tools)
        
        # Simplified prompt for faster processing
        prompt = ChatPromptTemplate.from_messages([
            ("system", f"""You are a fast business assistant for seller {self.seller_id}.

                    Available tools: {[tool.name for tool in self.tools]}

                    Instructions:
                    1. For product info: use get_product_info
                    2. For order tracking: use track_order  
                    3. For placing orders: check_user_exists first, then place_order
                    4. For user management: use appropriate user tools
                    5. Be concise and direct

                    CRITICAL USER DATA WORKFLOW FOR ORDERS:
                    When user wants to place an order, follow this EXACT sequence:
                    1. FIRST: Always use check_user_exists to verify if user exists
                    2. IF user does NOT exist:
                    - NEVER create fake or assumed user data
                    - NEVER use save_user without explicit user-provided information
                    - Ask the user: "To place your order, I need your details. Please provide your full name, email address, physical address, and phone number."
                    - WAIT for user response with their actual details
                    - ONLY then use save_user with the information they provided
                    3. IF user exists: Use get_user_info to show their details and confirm they're correct
                    4. ONLY after user confirmation, proceed with place_order
                    
                    IMPORTANT RULES:
                    - NEVER generate, assume, or create fake user information
                    - NEVER use save_user without explicit user input containing name, email, address, phone
                    - For product info and order tracking: No user details needed
                    - For placing orders: User details are MANDATORY and must be explicitly provided by the user
                    - Extract parameters accurately from user input and chat history
                    - Execute tools directly; do not describe actions without executing

                    Context: {{examples}}"""),
            MessagesPlaceholder(variable_name="chat_history"),
            ("human", "{input}"),
            MessagesPlaceholder(variable_name="agent_scratchpad")
        ])
        
        agent = create_openai_tools_agent(llm_with_tools, self.tools, prompt)
        return AgentExecutor(
            agent=agent, 
            tools=self.tools, 
            verbose=False,  # Disable verbose for speed
            max_iterations=3,  # Limit iterations
            handle_parsing_errors=True
        )
    
    def process_message(self, message: str, external_chat_history: List[Dict] = None) -> str:
        """Process message with optimizations"""
        start_time = time.time()
        
        try:
            # Use external chat history if provided
            if external_chat_history:
                self.chat_history = external_chat_history
            
            # Add user message
            self.chat_history.append({"role": "user", "content": message})
            
            # Fast intent detection (skip LLM call)
            intent = fast_intent_detection(message)
            logger.info(f"[Optimized] Detected intent: {intent} for message: '{message}' in {time.time() - start_time:.2f}s")
            
            # Get minimal RAG examples
            examples = get_cached_rag_examples(message, self.seller_id, k=1)
            logger.info(f"[Optimized] Retrieved RAG examples: {examples}... for intent: {intent}")
            # Format chat history for agent
            formatted_history = []
            for msg in self.chat_history[-6:]:  # Only last 3 exchanges for speed
                if msg["role"] == "user":
                    formatted_history.append(("human", msg["content"]))
                elif msg["role"] == "assistant":
                    formatted_history.append(("assistant", msg["content"]))
            
            # Execute agent (single LLM call)
            result = self.agent.invoke({
                "input": message,
                "examples": examples,
                "intent": intent,
                "chat_history": formatted_history
            })
            
            response = result.get("output", "I couldn't process your request.")
            
            # Add assistant response
            self.chat_history.append({"role": "assistant", "content": response})
            
            # Limit chat history
            if len(self.chat_history) > 10:
                self.chat_history = self.chat_history[-10:]
            
            # Log query asynchronously (don't wait)
            threading.Thread(target=self._log_query_async, args=(message, intent, response)).start()
            
            total_time = time.time() - start_time
            logger.info(f"[Optimized] Total processing time: {total_time:.2f}s")
            
            return response
            
        except Exception as e:
            logger.error(f"[Optimized] Error: {str(e)}")
            return "I'm experiencing technical difficulties. Please try again."
    
    def _log_query_async(self, query: str, intent: str, response: str):
        """Log query asynchronously to avoid blocking"""
        try:
            log_query(
                query=query,
                intent=intent,
                entities="fast_detected",
                response=response,
                seller_id=self.seller_id,
                user_id=self.user_id
            )
        except Exception as e:
            logger.error(f"[Optimized] Async logging error: {str(e)}")

def create_optimized_chatbot(seller_id: str, user_id: str) -> OptimizedChatbot:
    """Factory function to create optimized chatbot"""
    return OptimizedChatbot(seller_id, user_id)

# Backward compatibility wrapper
def create_multi_agent_system(seller_id: str, user_id: str):
    """Optimized replacement for the original multi-agent system"""
    chatbot = create_optimized_chatbot(seller_id, user_id)
    
    def process_input(input_data, external_chat_history: list = None):
        message = input_data.get("input", "")
        return chatbot.process_message(message, external_chat_history)
    
    return {"executor": process_input, "chat_history": chatbot.chat_history}<|MERGE_RESOLUTION|>--- conflicted
+++ resolved
@@ -145,55 +145,6 @@
         class EmptyInput(BaseModel):
             pass
 
-<<<<<<< HEAD
-def create_agent_executor(seller_id: str, user_id: str):
-    """Create an agent executor with seller_id and user_id bound to tools"""
-    
-    # Create tools with bound seller_id and user_id
-    tools = [
-        Tool(
-            name="get_product_info", 
-            func=partial(get_product_info, seller_id=seller_id), 
-            description="Get product details by name. Required parameters: product_name (string)"
-        ),
-        Tool(
-            name="track_order", 
-            func=track_order, 
-            description="Track order status by order ID. Required parameters: order_id (string)"
-        ),
-        Tool(
-            name="place_order", 
-            func=partial(place_order, seller_id=seller_id, user_id=user_id), 
-            description="Place an order for multiple products. Required parameters: items (list of dictionaries with product_id and quantity keys). product_id can be either numeric ID or product name string."
-        ),
-        Tool(
-            name="log_query", 
-            func=partial(log_query, seller_id=seller_id, user_id=user_id), 
-            description="Log user queries with intent, entities, and response. Required parameters: query (string), intent (string), entities (string), response (string)"
-        ),
-        Tool(
-            name="save_user",
-            func=partial(save_user, user_id=user_id),
-            description="Create a new user with provided details. Required parameters: name (string), email (string), address (string), number (string)"
-        ),
-        Tool(
-            name="get_user_info",
-            func=partial(get_user_info, user_id=user_id),
-            description="Retrieve user information from database. No additional parameters required - user_id is automatically provided."
-        ),
-        # Tool(
-        #     name="check_user_exists",
-        #     func=partial(check_user_exists, user_id=user_id),
-        #     description="Check if user exists in database."
-        # ),
-        Tool(
-            name="update_user_info",
-            func=partial(update_user_info, user_id=user_id),
-            description="Update user information in database. Parameters: name (string, optional), email (string, optional), address (string, optional), number (string, optional). Only provided parameters will be updated."
-        )
-        # Tool(name="query_context", func=partial(query_context, seller_id=seller_id), description="Search product/FAQ documents using RAG. Required parameters: query (string)")
-    ]
-=======
         # Wrapper functions with context
         def get_product_info_wrapper(product_name: str) -> dict:
             return get_product_info(seller_id=self.seller_id, product_name=product_name)
@@ -206,7 +157,6 @@
 
         def save_user_wrapper(name: str, email: str, address: str, number: str) -> dict:
             return save_user(user_id=self.user_id, name=name, email=email, address=address, number=number)
->>>>>>> bd387331
 
         def get_user_info_wrapper() -> dict:
             return get_user_info(user_id=self.user_id)
